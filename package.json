{
  "name": "ts-array-ext",
  "version": "1.1.3",
  "description": "A small library with typed array operations.",
  "main": "build/index.js",
  "types": "build/index.d.ts",
  "scripts": {
    "build": "tsc",
    "prepare": "tsc && npm run test",
    "test": "mocha -r ts-node/register tests/**/*.test.ts",
    "coverage": "nyc -r lcov -e .ts -x \"*.test.ts\" npm run test"
  },
  "keywords": [
    "array",
    "typescript"
  ],
  "author": "Martin Johannesson <mjh@it-minds.dk>",
  "license": " MPL-2.0",
  "devDependencies": {
    "@types/chai": "^4.2.12",
    "@types/mocha": "^8.0.3",
    "chai": "^4.2.0",
    "mocha": "^8.1.3",
    "nyc": "^15.1.0",
    "ts-node": "^9.0.0",
    "typescript": "^4.0.2",
    "uglify-js": "^3.10.4"
  },
  "repository": {
<<<<<<< HEAD
    "url": "git://github.com/it-minds-opensource/ts-array-ext.git"
  },
  "prettier": {
    "arrowParens": "avoid",
    "tabWidth": 2,
    "useTabs": false,
    "trailingComma": "none"
=======
    "url": "git://github.com/IT-Minds-opensource/ts-array-ext.git"
>>>>>>> d5976f69
  }
}<|MERGE_RESOLUTION|>--- conflicted
+++ resolved
@@ -27,7 +27,6 @@
     "uglify-js": "^3.10.4"
   },
   "repository": {
-<<<<<<< HEAD
     "url": "git://github.com/it-minds-opensource/ts-array-ext.git"
   },
   "prettier": {
@@ -35,8 +34,5 @@
     "tabWidth": 2,
     "useTabs": false,
     "trailingComma": "none"
-=======
-    "url": "git://github.com/IT-Minds-opensource/ts-array-ext.git"
->>>>>>> d5976f69
   }
 }