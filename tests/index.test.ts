--- conflicted
+++ resolved
@@ -254,21 +254,6 @@
 
 describe("findAndReplace", () => {
   it("single element", () => {
-<<<<<<< HEAD
-    const newScore: Score = {
-      id: 5,
-      nickName: "newNickName",
-      score: 5,
-      userId: 55
-    };
-
-    const oldScore = myArr
-      .sortByAttr(x => x.id)
-      .findAndReplace(x => x.id === newScore.id, newScore);
-
-    expect(myArr[4].nickName).equal("newNickName");
-    expect(oldScore.nickName).equal("ba");
-=======
     myArr.sortByAttr(x => x.id);
 
     const oldScore = myArr.findAndReplace(x => x.index === 5, ({
@@ -283,6 +268,5 @@
 
     expect(myArr.find(x => x.index === 5).id).equal("adasdasd");
     expect(oldScore.id).equal("5f5f24b8b804f4ead7b82da9");
->>>>>>> d5976f69
   });
 });