declare const enum SortDirection {
  ASC = 0,
  DESC = 1
}

interface Array<T> {
  /**
   * Shorthand for sorting an array by a single comparable attribute. Additional options for sorting descending.
   *
   * Example
   * ```typescript
   * const lowestFirst = myArr.SortByArg(x => x.score);
   * const lowestFirst = myArr.SortByArg(x => x.score, SortDirection.ASC);
   * const lowestFirst = myArr.SortByArg(x => x.score, 0);
   *
   * const highestFirst = myArr.SortByArg(x => x.score, SortDirection.DESC);
   * const highestFirst = myArr.SortByArg(x => x.score, 1);
   * ```
   */
  sortByAttr(
    callbackfn?: (value: T) => string | number,
    sortDirection?: SortDirection,
    thisArg?: any[]
  ): T[];

  /**
   * Shorthand for shuffling an array.
   *
   * Examples:
   * ```typescript
   * const randomMyArr = myArr.shuffle();
   * ```
   */
  shuffle(thisArg?: any[]): T[];

  /**
   * Shorthand for creating a summation by a single attribute
   *
   * Examples:
   * ```typescript
   * const totalScore = myArr.sum(x => x.score);
   * const totalScore = [1,2,3].sum();
   * ```
   */
  sum(callbackfn?: (value: T) => number, thisArg?: any[]): number;

  /**
   * Shorthand for creating a dictionary object with the key
   *
   * Examples:
   * ```typescript
   * const scoreInIntervals = myArr.groupBy(x => Math.floor(x.score / 100) * 100);
   * const maxScoreInEachInterval = Object.values(myArr.groupBy(
   *   x => Math.floor(x.score / 100) * 100,
   *   arr => arr.max(x => x.score)
   * ));
   * ```
   */
  groupBy<K extends keyof T, R = T[]>(
    callback: (value: T) => T[K],
    func?: (value: T[]) => R,
    thisArg?: any[]
  ): Record<T[K] extends string ? T[K] : string, R>;

  /**
   * Shorthand for creating an average by a single attribute
   *
   * Examples:
   * ```typescript
   * const averageScore = myArr.average(x => x.score);
   * // Can also be used on arrays of numbers
   * const averageScore = [1,2,3].average(); // returns 2
   * ```
   */
  average(callbackfn?: (value: T) => number, thisArg?: any[]): number;

  /**
   * Shorthand for finding element with minimum value of an attribute.
   *
   * @returns The entire element found. So if you write `x => x.score` x is returned.
   *
   * Examples:
   * ```typescript
   * const minScore = myArr.min(x => x.score);
   * const minScore = [1,2,3].min();
   * ```
   */
  min(callbackfn?: (value: T) => number, thisArg?: any[]): T;

  /**
   * Shorthand for finding element with maximum value of an attribute.
   *
   * @returns The entire element found. So if you write `x => x.score` x is returned.
   *
   * Examples:
   * ```typescript
   * const maxScore = myArr.max(x => x.score);
   * const maxScore = [1,2,3].max();
   * ```
   */
  max(callbackfn?: (value: T) => number, thisArg?: any[]): T;

  /**
   * Shorthand for finding element with median value of an attribute.
   * Tiebreaker option is available for even length ranges. Defaults by taking the **lower** of the two.
   *
   * @returns The entire element found. So if you write `x => x.score` x is returned.
   *
   * Examples:
   * ```typescript
   * const medianScore = myArr.median(x => x.score);
   * const medianScore = myArr.median(x => x.score, 1);
   * const medianScore = myArr.median(x => x.score, -1);
   * ```
   */
  median(
    callbackfn?: (value: T) => number,
    tieBreaker?: -1 | 1,
    thisArg?: any[]
  ): T;

  /**
   * Split an array into X amount of chunks.
   *
   * Optional force fairness that strips the array down so `% X === 0`
   *
   * Example:
   * ```typescript
   * const chunks = myArr.chunkByCount(5);
   * //If the arr contains 21 elements, the 21st element will be part of the first array.
   * const chunks = myArr.chunkByCount(5, true);
   * //If the arr contains 21 elements, the 21st element wont be part of the result here.
   * ```
   */
  chunkByCount(
    chunkCount: number,
    forceFairness?: boolean,
    thisArg?: any[]
  ): T[][];

  /**
   * Split an array into an amount of chunks depending on size.
   *
   * Optional force fairness that distributes elements into "fair" groups.
   * The this paramter treatChunkSizeAsMax prevents the force fairness from distributing
   * elements into groups at the request size.
   *
   * Example:
   * ```typescript
   * const chunks = myArr.chunkBySize(5);
   * // If the arr contains 21 elements, the 21st element will be alone in its own array.
   * // Sizes of the different arrays: `5,5,5,5,1`
   * const chunks = myArr.chunkBySize(5, true);
   * // If the arr contains 21 elements, the 21st element will pe part of the first array.
   * // Sizes of the different arrays: `6,5,5,5`
   * const chunks = myArr.chunkBySize(5, true, true);
   * // If the arr contains 21 elements, all elements will be distributed evenly into 5 groups.
   * // Sizes of the different arrays: `5,4,4,4,4`
   * ```
   */
  chunkBySize(
    chunkSize: number,
    forceFairness?: boolean,
    treatChunkSizeAsMax?: boolean,
    thisArg?: any[]
  ): T[][];

  /**
   * Given a predicate of finding an element and another element to take its place.
   * Mutates the array and returns the found (old) element.
   * If no element is found using the predicate the new element will not be added to the array, except if the addIfNotFound arg is true.
   *
   * @param addIfNotFound If true, the new element will be added at the end of the array, if the old element wasn't found.
   *
   * Example:
   * ```typescript
   * const oldElement = myArr.findAndReplace(x => x.score === 100, new Score())
   * ```
   *
   * Example: User is added, if it doesn't already exist.
   * ```typescript
   * const user = {id: 2, name: "Paul"};
   * const oldElement = myArr.findAndReplace(x => x.id === 2, user, true);
   * ```
   */
  findAndReplace(
<<<<<<< HEAD
    predicate?: (value: T, index: number, obj: T[]) => boolean,
    replaceVal?: T,
    addIfNotFound?: boolean,
=======
    predicate: (value: T, index: number, obj: T[]) => boolean,
    replaceVal: T,
>>>>>>> 7e7a617a
    thisArg?: any[]
  ): T;

  /**
   * Avoid having to fiddle with promise accumulator and resolution in a .reduce.
   *
   *
   *
   * Example: (a map would be better here - sue me)
   * ```typescript
   * const resultProm = myArr.reduceAsync<ExtendedScore[]>(async (acc, cur) => {
   *   const addOnAttr = await new Promise<string>(resolve =>
   *     setTimeout(() => resolve(Date.now().toString(24)), 5)
   *   );
   *
   *   (cur as ExtendedScore).fetchedAttr = addOnAttr;
   *
   *   return [...acc, cur as ExtendedScore];
   * }, []);
   * ```
   */
  reduceAsync<U = T>(
    callbackfn: (
      previousValue: U,
      currentValue: T,
      currentIndex: number,
      array: T[]
    ) => Promise<U>,
    initialVal: U,
    thisArg?: any[]
  ): Promise<U>;
}<|MERGE_RESOLUTION|>--- conflicted
+++ resolved
@@ -184,14 +184,9 @@
    * ```
    */
   findAndReplace(
-<<<<<<< HEAD
-    predicate?: (value: T, index: number, obj: T[]) => boolean,
-    replaceVal?: T,
-    addIfNotFound?: boolean,
-=======
     predicate: (value: T, index: number, obj: T[]) => boolean,
     replaceVal: T,
->>>>>>> 7e7a617a
+    addIfNotFound?: boolean,
     thisArg?: any[]
   ): T;
 
